import os
from os.path import join, isdir
import numpy as np
import pandas as pd
import argparse
import re
from datetime import datetime
import json

import eval_systems

'''
Script for extracting the final results out of the logs and CSVs created during the experiment runs.
Intended to be run on own PC, just before the actual plotting of the results.
The script will populate the CSVs in 'plots/data' and generate a graph in 'plots/output'.
'''

VALID_SCENARIOS = ['baseline', 'skew', 'scalability', 'network', 'packet_loss', 'sunflower', 'example']
<<<<<<< HEAD
VALID_WORKLOADS = ['ycsbt', 'tpcc', 'movr'] # TODO: Add your own benchmark to this list
=======
VALID_WORKLOADS = ['ycsb', 'tpcc'] # TODO: Add your own benchmark to this list
>>>>>>> 9ac61323
LATENCY_PERCENTILES = [50,95,99]
VALID_ENVIRONMENTS = ['local', 'st', 'aws']

# Argument parser
parser = argparse.ArgumentParser(description="Extract experiment results and plot graph for a given scenario.")
parser.add_argument('-s', '--scenario', default='packet_loss', choices=VALID_SCENARIOS, help='Type of experiment scenario to analyze (default: baseline)')
parser.add_argument('-w', '--workload', default='ycsb', choices=VALID_WORKLOADS, help='Workload to run (default: ycsb)')
parser.add_argument('-e', '--environment', default='st', choices=VALID_ENVIRONMENTS, help='What type of machine the experiment was run on.')

args = parser.parse_args()
scenario = args.scenario
workload = args.workload
env = args.environment

print(f"Extracting data for scenario: '{scenario}', workload: '{workload}' and environment: '{env}'")

# Define paths

BASE_DIR_PATH = join("plots/raw_data", workload, scenario)
#CLIENT_DATA_DIR = join(BASE_DIR_PATH, "client")
#LOG_DIR = join(BASE_DIR_PATH, "raw_logs")

out_csv = f'{scenario}.csv'
OUT_CSV_PATH = join("plots/data/final", workload, out_csv)
SYSTEMS_LIST = ['Calvin', 'SLOG', 'Detock', 'Caerus', 'Mencius']
METRICS_LIST = ['throughput', 'p50', 'p90', 'p95', 'p99', 'aborts', 'bytes', 'cost']

MAX_YCSBT_HOT_RECORDS = 250.0 # Check whether this needs to be adjusted per current exp setup

# Constants for the hourly cost of deploying all the servers on m4.2xlarge VMs (each region has 4 VMs). Price as of 28.3.25
servers_per_region = 4
#                        euw1  euw2  usw1  usw2  use1  use2  apne1 apne2
aws_regional_vm_costs = [0.444,0.464,0.468,0.400,0.400,0.400,0.516,0.492]
vm_cost = servers_per_region * sum(aws_regional_vm_costs)

# The cost of transferring 1GB of data out from the source region (the row). Price as of 28.3.25
if env == 'local':
    data_transfer_cost_matrix = [ # In the single computer setup, there is no cross-regional data transfer, so no cost either.
        # Possibly the whole cost part of the script could just be removed
        [0,0],
        [0,0]
    ]
    st_regions = ["us-west-1", "us-west-2"]
    data_transfer_cost_df = pd.DataFrame(data_transfer_cost_matrix, columns=st_regions, index=st_regions)
elif env == 'st':
    data_transfer_cost_matrix = [ # Here we just pretend that we have data transfer costs and make them uniform for all source, destination pairs
        [0,0.02], # 131.180.125.57
        [0.02,0]  # 131.180.125.40
        # [0,0.02,0.02,0.02,0.02,0.02,0.02,0.02], # euw1
        # [0.02,0,0.02,0.02,0.02,0.02,0.02,0.02], # euw2
        # [0.02,0.02,0,0.02,0.02,0.02,0.02,0.02], # usw1
        # [0.02,0.02,0.02,0,0.02,0.02,0.02,0.02], # usw2
        # [0.02,0.02,0.02,0.02,0,0.02,0.02,0.02], # use1
        # [0.02,0.02,0.02,0.02,0.02,0,0.02,0.02], # use2
        # [0.02,0.02,0.02,0.02,0.02,0.02,0,0.02], # apne1
        # [0.02,0.02,0.02,0.02,0.02,0.02,0.02,0]  # apne2
    ]
    st_regions = ["us-west-1", "us-west-2"]
    data_transfer_cost_df = pd.DataFrame(data_transfer_cost_matrix, columns=st_regions, index=st_regions)
elif env == 'aws':
    data_transfer_cost_matrix = [
        [0,0.02,0.02,0.02,0.02,0.02,0.02,0.02], # euw1
        [0.02,0,0.02,0.02,0.02,0.02,0.02,0.02], # euw2
        [0.02,0.02,0,0.02,0.02,0.02,0.02,0.02], # usw1
        [0.02,0.02,0.02,0,0.02,0.02,0.02,0.02], # usw2
        [0.02,0.02,0.02,0.02,0,0.01,0.02,0.02], # use1
        [0.02,0.02,0.02,0.02,0.01,0,0.02,0.02], # use2
        [0.09,0.09,0.09,0.09,0.09,0.09,0,0.09], # apne1
        [0.08,0.08,0.08,0.08,0.08,0.08,0.08,0]  # apne2
    ]
    aws_regions = ["us-west-1", "us-west-2", "us-east-1", "us-east-2", "eu-west-1", "eu-west-2", "ap-northeast-1" "ap-northeast-2"]
    data_transfer_cost_df = pd.DataFrame(data_transfer_cost_matrix, columns=aws_regions, index=aws_regions)

bytes_transfered_df = None

def extract_timestamp(timestamp_str):
    # Extract timestamp: I0430 10:14:36.795380
    ts_str = re.search(r"I\d{4} (\d{2}:\d{2}:\d{2}\.\d+)", timestamp_str).group(1)
    # Extract date part: 0430 (MMDD)
    date_part = re.search(r"I(\d{4})", timestamp_str).group(1)
    month, day = int(date_part[:2]), int(date_part[2:])
    # Convert to full datetime
    now = datetime.now()
    ts = datetime(now.year, month, day, *map(int, ts_str.split(":")[:2]), int(float(ts_str.split(":")[2])))
    # On st machines, the time seems shifted by 2 hours for some reason
    return int((ts.timestamp() + 7200) * 1000)

def summarize_bytes_sent(df, start_ts, end_ts):
    """
    Summarize total bytes sent to each destination between two timestamps.
    
    :param data: Loaded raw CSV data as a Pandas dataframe.
    :param start_ts: Start timestamp (ms since epoch).
    :param end_ts: End timestamp (ms since epoch).
    :return: A pandas DataFrame with destinations and total bytes sent.
    """
    # Filter rows within the timestamp range
    df_filtered = df[(df["Time"] >= start_ts) & (df["Time"] <= end_ts)]
    # TODO: Fix this, the reported values are actually cumulative
    # Group by destination and sum the bytes sent
    summary = df_filtered.groupby("To")["FromBytes"].sum().reset_index()
    # Sort by total bytes descending
    summary = summary.sort_values(by="FromBytes", ascending=False)
    return summary

def get_server_ips_from_conf(conf_data):
    ips_used = []
    for line in conf_data:
        if '    addresses: ' in line:
            ips_used.append(line.split('    addresses: "')[1].split('"')[0])
    ips_used = list(ips_used)
    return ips_used

# Load log files into strings
log_files = {}
tags = {}
throughputs = {}
start_timestamps = {}
end_timestamps = {}
system_dirs = [join(BASE_DIR_PATH, dir) for dir in os.listdir(BASE_DIR_PATH) if isdir(join(BASE_DIR_PATH, dir))]

# Load CSV files into pandas DataFrames
# Load .log filoes into lists
csv_files = {}
for system in system_dirs:
    csv_files[system.split('/')[-1]] = {}
    log_files[system.split('/')[-1]] = {}
    tags[system.split('/')[-1]] = {}
    throughputs[system.split('/')[-1]] = {}
    start_timestamps[system.split('/')[-1]] = {}
    end_timestamps[system.split('/')[-1]] = {}
    x_vals = [join(system, dir) for dir in os.listdir(system)]
    for x_val in x_vals:
        csv_files[system.split('/')[-1]][x_val.split('/')[-1]] = {}
        log_files[system.split('/')[-1]][x_val.split('/')[-1]] = {}
        throughputs[system.split('/')[-1]][x_val.split('/')[-1]] = 0 # Initialize throughputs to 0, then sum up across all clients
        clients = [join(x_val, 'client', obj) for obj in os.listdir(join(x_val, 'client')) if isdir(join(x_val, 'client', obj))]
        for client in clients:
            csv_files[system.split('/')[-1]][x_val.split('/')[-1]][client.split('/')[-1]] = {}
            log_files[system.split('/')[-1]][x_val.split('/')[-1]][client.split('/')[-1]] = {}
            # Read in all 4 extected files
            csv_files[system.split('/')[-1]][x_val.split('/')[-1]][client.split('/')[-1]]['metadata'] = pd.read_csv(join(client, 'metadata.csv'))
            csv_files[system.split('/')[-1]][x_val.split('/')[-1]][client.split('/')[-1]]['summary'] = pd.read_csv(join(client, 'summary.csv'))
            csv_files[system.split('/')[-1]][x_val.split('/')[-1]][client.split('/')[-1]]['transactions'] = pd.read_csv(join(client, 'transactions.csv'))
            csv_files[system.split('/')[-1]][x_val.split('/')[-1]][client.split('/')[-1]]['txn_events'] = pd.read_csv(join(client, 'txn_events.csv'))
            if 'benchmark_container.log' in os.listdir(client):
                with open(join(x_val, 'client', client.split('/')[-1], 'benchmark_container.log'), "r", encoding="utf-8") as f:
                    log_files[system.split('/')[-1]][x_val.split('/')[-1]][client.split('/')[-1]]['benchmark_container'] = f.read().split('\n')
                for line in log_files[system.split('/')[-1]][x_val.split('/')[-1]][client.split('/')[-1]]['benchmark_container']:
                    if 'Avg. TPS: ' in line:
                        throughputs[system.split('/')[-1]][x_val.split('/')[-1]] += int(line.split('Avg. TPS: ')[1])
                    # Get the timestamp between the actual start and end of the experiment. We only need a rough extimate from 1 of the clients, so the can just overwrite each other
                    elif 'Start sending transactions with' in line:
                        start_timestamps[system.split('/')[-1]][x_val.split('/')[-1]] = extract_timestamp(line)
                    elif 'Results were written to' in line:
                        end_timestamps[system.split('/')[-1]][x_val.split('/')[-1]] = extract_timestamp(line)
        # For newer versions of the script we move the benchmark container logs back into the 'raw_logs' subdirectory
        raw_log_files = os.listdir(join(x_val, 'raw_logs'))
        benchmark_container_files = [file for file in raw_log_files if 'benchmark_container_' in file]
        for container in benchmark_container_files:
            client_ip = container.split('benchmark_container_')[1].split('.')[0]
            with open(join(x_val, 'raw_logs', container), "r", encoding="utf-8") as f:
                log_files[system.split('/')[-1]][x_val.split('/')[-1]][client_ip] = f.read().split('\n')
            for line in log_files[system.split('/')[-1]][x_val.split('/')[-1]][client_ip]:
                if 'Avg. TPS: ' in line:
                    throughputs[system.split('/')[-1]][x_val.split('/')[-1]] += int(line.split('Avg. TPS: ')[1])
                # Get the timestamp between the actual start and end of the experiment. We only need a rough extimate from one of the clients, so the can just overwrite each other
                elif 'Start sending transactions with' in line:
                    start_timestamps[system.split('/')[-1]][x_val.split('/')[-1]] = extract_timestamp(line)
                elif 'Results were written to' in line:
                    end_timestamps[system.split('/')[-1]][x_val.split('/')[-1]] = extract_timestamp(line)
        #if 'iftop_eg.csv' in os.listdir(client):
        #    csv_files[system.split('/')[-1]][x_val.split('/')[-1]][client.split('/')[-1]]['byte_transfers'] = pd.read_csv(join(client, 'iftop_eg.csv'))
        #if 'net_traffic.csv' in os.listdir(client):
        #    csv_files[system.split('/')[-1]][x_val.split('/')[-1]][client.split('/')[-1]]['byte_transfers'] = pd.read_csv(join(client, 'net_traffic.csv'))
print("All CSV files loaded")

for system in system_dirs:
    x_vals = [join(system, dir) for dir in os.listdir(system)]
    for x_val in x_vals:
        with open(join(x_val, 'raw_logs', 'benchmark_cmd.log'), "r", encoding="utf-8") as f:
            log_files[system.split('/')[-1]][x_val.split('/')[-1]]['benchmark_cmd'] = f.read().split('\n')
        #with open(join(x_val, 'raw_logs', 'benchmark_container.log'), "r", encoding="utf-8") as f:
        #    log_files[system.split('/')[-1]][x_val.split('/')[-1]]['benchmark_container'] = f.read().split('\n')
        log_file_names = os.listdir(join(x_val, 'raw_logs'))
        # Get the '.conf' file (for getting all the IPs involved)
        for file in log_file_names:
            if '.conf' in file:
                with open(join(x_val, 'raw_logs', file), "r", encoding="utf-8") as f:
                    log_files[system.split('/')[-1]][x_val.split('/')[-1]]['conf_file'] = f.read().split('\n')
            if '.json' in file:
                with open(join(x_val, 'raw_logs', file), "r", encoding="utf-8") as f:
                    log_files[system.split('/')[-1]][x_val.split('/')[-1]]['ips_file'] = json.loads(f.read())
        server_ips = get_server_ips_from_conf(log_files[system.split('/')[-1]][x_val.split('/')[-1]]['conf_file'])
        # For non-AWS environments, adjust the (fixed) VM cost based on server count
        # Assume an ST machine has the cost of an average AWS VM
        if env == 'st':
            avg_vm_cost = (vm_cost / servers_per_region) / len(aws_regional_vm_costs)
            vm_cost = len(server_ips) * avg_vm_cost
        # For single computer experiments, just count use the average cost of a single AWS VM
        elif env == 'local':
            vm_cost = (vm_cost / servers_per_region) / len(aws_regional_vm_costs)
        # Load all the network traffic data
        log_files[system.split('/')[-1]][x_val.split('/')[-1]]['net_traffic_logs'] = {}
        for ip in server_ips:
            underscore_ip = ip.replace('.', '_')
            log_files[system.split('/')[-1]][x_val.split('/')[-1]]['net_traffic_logs'][ip] = pd.read_csv(join(x_val, 'raw_logs', f'net_traffic_{underscore_ip}.csv'))
            pass # TODO: Continue here
        # Extract tag name from cmd log
        for line in log_files[system.split('/')[-1]][x_val.split('/')[-1]]['benchmark_cmd']:
            if 'admin INFO: Tag: ' in line:
                tag = line.split('admin INFO: Tag: ')[1]
            elif 'Synced config and ran command: benchmark ' in line:
                duration = int(line.split(' --duration ')[1].split(' ')[0])
        tags[system.split('/')[-1]][x_val.split('/')[-1]] = tag
        # Extract throughput from container log
        '''for line in log_files[system.split('/')[-1]][x_val.split('/')[-1]]['benchmark_container']:
            if 'Avg. TPS: ' in line:
                throughputs[system.split('/')[-1]][x_val.split('/')[-1]] = int(line.split('Avg. TPS: ')[1])
            # Get the timestamp between the actual start and end of the experiment
            elif 'Start sending transactions with' in line:
                start_timestamps[system.split('/')[-1]][x_val.split('/')[-1]] = extract_timestamp(line)
            elif 'Results were written to' in line:
                end_timestamps[system.split('/')[-1]][x_val.split('/')[-1]] = extract_timestamp(line)'''
        # Get the data transfers relavant to the experiment period
        for ip in log_files[system.split('/')[-1]][x_val.split('/')[-1]]['net_traffic_logs'].keys():
            byte_log = log_files[system.split('/')[-1]][x_val.split('/')[-1]]['net_traffic_logs'][ip]
            timestamps = byte_log['timestamp_ms']
            lower_bound = timestamps[timestamps < start_timestamps[system.split('/')[-1]][x_val.split('/')[-1]]].max()
            upper_bound = timestamps[timestamps > end_timestamps[system.split('/')[-1]][x_val.split('/')[-1]]].min()
            filtered = byte_log[(timestamps > lower_bound) & (timestamps < upper_bound)]
            log_files[system.split('/')[-1]][x_val.split('/')[-1]]['net_traffic_logs'][ip] = filtered
print(f"All log files loaded")

# Get the latencies (p50, p90, p95, p99)
percentiles = [50, 90, 95, 99]
latencies = {}
for system in system_dirs:
    latencies[system.split('/')[-1]] = {}
    x_vals = [join(system, dir) for dir in os.listdir(system)]
    for x_val in x_vals:
        all_latencies = []
        clients = [obj for obj in os.listdir(join(x_val, 'client')) if isdir(join(x_val, 'client', obj))]
        for client in clients:
            client_txns = csv_files[system.split('/')[-1]][x_val.split('/')[-1]][client]['transactions']
            client_txns["duration"] = client_txns["received_at"] - client_txns["sent_at"]
            all_latencies.extend(list(client_txns["duration"]))
        latency_percentiles = {f"p{p}": np.percentile(np.array(all_latencies) / 1000000, p) for p in percentiles}
        latencies[system.split('/')[-1]][x_val.split('/')[-1]] = latency_percentiles
print("All latencies extracted")

# Get the abort rate
abort_rates = {}
for system in system_dirs:
    abort_rates[system.split('/')[-1]] = {}
    x_vals = [join(system, dir) for dir in os.listdir(system)]
    for x_val in x_vals:
        total_txns = 0
        total_aborts = 0
        clients = [obj for obj in os.listdir(join(x_val, 'client')) if isdir(join(x_val, 'client', obj))]
        for client in clients:
            total_txns += csv_files[system.split('/')[-1]][x_val.split('/')[-1]][client]['summary']['single_partition'].iloc[0]
            total_txns += csv_files[system.split('/')[-1]][x_val.split('/')[-1]][client]['summary']['multi_partition'].iloc[0]
            total_aborts += csv_files[system.split('/')[-1]][x_val.split('/')[-1]][client]['summary']['aborted'].iloc[0]
        abort_rates[system.split('/')[-1]][x_val.split('/')[-1]] = 100 * total_aborts / total_txns

# Get the byte transfers
# Here we will need to consider the duration of the experiemnt
byte_transfers = {}
total_costs = {}
for system in system_dirs:
    byte_transfers[system.split('/')[-1]] = {}
    total_costs[system.split('/')[-1]] = {}
    x_vals = [join(system, dir) for dir in os.listdir(system)]
    for x_val in x_vals:
        start = start_timestamps[system.split('/')[-1]][x_val.split('/')[-1]]
        end = end_timestamps[system.split('/')[-1]][x_val.split('/')[-1]]
        # TODO: Actually read real data from a file here
        if env == 'local' or env == 'st':
            no_clients = len(csv_files[system.split('/')[-1]][x_val.split('/')[-1]].keys())
            bytes_transfered_matrix = [ # The hard-coded values if we don't have real data, otherwise overwite this below
                [0, 1], # 131.180.125.57
                [1, 0]  # 131.180.125.40
                # [111,112,113,114,115,116,117,118], # euw1
                # [211,212,213,214,215,216,217,218], # euw2
                # [311,312,313,314,315,316,317,318], # usw1
                # [411,412,413,414,415,416,417,418], # usw2
                # [511,512,513,514,515,516,517,518], # use1
                # [611,612,613,614,615,616,617,618], # use2
                # [711,712,713,714,715,716,717,718], # apne1
                # [811,812,813,814,815,816,817,818]  # apne2
            ]
            if 'ips_file' in log_files[system.split('/')[-1]][x_val.split('/')[-1]].keys():
                ips_file = log_files[system.split('/')[-1]][x_val.split('/')[-1]]['ips_file']
                regions_used = ips_file.keys()
                bytes_transfered_df = pd.DataFrame(0, columns=regions_used, index=regions_used) # Rows are source, Cols are dest
                for region in regions_used:
                    cur_ips = [ip['ip'] for ip in log_files[system.split('/')[-1]][x_val.split('/')[-1]]['ips_file'][region]]
                    # Collect and summarize the data transfers for all ips in the current region
                    total_bytes_sent_per_location = 0
                    for ip in cur_ips:
                        total_bytes_sent_per_location += log_files[system.split('/')[-1]][x_val.split('/')[-1]]['net_traffic_logs'][ip]['bytes_sent'].sum() / (len(regions_used)-1)
                    bytes_transfered_df.loc[region] = total_bytes_sent_per_location
                    bytes_transfered_df.loc[region][region] = 0 # Fix for the 'self-sending cell' which doesn't actually cost anything
        elif env == 'aws':
            bytes_transfered_matrix = [
                [111,112,113,114,115,116,117,118], # euw1
                [211,212,213,214,215,216,217,218], # euw2
                [311,312,313,314,315,316,317,318], # usw1
                [411,412,413,414,415,416,417,418], # usw2
                [511,512,513,514,515,516,517,518], # use1
                [611,612,613,614,615,616,617,618], # use2
                [711,712,713,714,715,716,717,718], # apne1
                [811,812,813,814,815,816,817,818]  # apne2
            ]
        else:
            bytes_transfered_matrix = [
                [0,0,0,0,0,0,0,0], # euw1
                [0,0,0,0,0,0,0,0], # euw2
                [0,0,0,0,0,0,0,0], # usw1
                [0,0,0,0,0,0,0,0], # usw2
                [0,0,0,0,0,0,0,0], # use1
                [0,0,0,0,0,0,0,0], # use2
                [0,0,0,0,0,0,0,0], # apne1
                [0,0,0,0,0,0,0,0]  # apne2
            ]
        total_bytes_transfered = 0
        total_data_transfer_cost = 0
        if bytes_transfered_df is None:
            for i in range(len(data_transfer_cost_matrix)):
                for j in range(len(data_transfer_cost_matrix[0])):
                    total_bytes_transfered += bytes_transfered_matrix[i][j]
                    total_data_transfer_cost += data_transfer_cost_matrix[i][j] * bytes_transfered_matrix[i][j]
        else:
            for i in range(len(list(regions_used))):
                for j in range(len(list(regions_used))):
                    total_bytes_transfered += bytes_transfered_df.loc[list(regions_used)[i]][list(regions_used)[j]]
                    total_data_transfer_cost += data_transfer_cost_matrix[i][j] * bytes_transfered_df.loc[list(regions_used)[i]][list(regions_used)[j]] / 1_000_000_000
        total_hourly_cost = vm_cost + (total_data_transfer_cost/duration) * 3600
        byte_transfers[system.split('/')[-1]][x_val.split('/')[-1]] = total_bytes_transfered
        total_costs[system.split('/')[-1]][x_val.split('/')[-1]] = total_hourly_cost

# Write the obtained values to file ('x_var' is the x-axis value for the row). We need to store the following variable (populated above)
# 'x_var_val' (is it does not exist yet), 'throughput', 'latency_percentiles['p50']', 'latency_percentiles['p90']', 'latency_percentiles['p95']', 'latency_percentiles['p99']',
# 'abort_rate', 'bytes_transfered', 'total_hourly_cost'

# For mow we will give 4 latencies (p50, p90, p95, p99) and later pick which one we actually want to plot

colnames = ['x_var']
for system in SYSTEMS_LIST:
    for metric in METRICS_LIST:
        colnames.append(f'{system}_{metric}')
df = pd.DataFrame(data=[], columns=colnames)

for x_val in x_vals:
    x_val = x_val.split('/')[-1]
    new_row = {col: np.nan for col in df.columns}
    if scenario == 'skew':
        new_row['x_var'] = (MAX_YCSBT_HOT_RECORDS - float(x_val)) / MAX_YCSBT_HOT_RECORDS
    else:
        new_row['x_var'] = float(x_val)
    for system in system_dirs:
        sys_name = system.split('/')[-1]
        # In case there is an inconsistency in x_values measures
        if x_val.split('/')[-1] in throughputs[system.split('/')[-1]].keys():
            new_row[f'{sys_name}_throughput'] = throughputs[system.split('/')[-1]][x_val.split('/')[-1]]
            new_row[f'{sys_name}_p50'] = latencies[system.split('/')[-1]][x_val.split('/')[-1]]['p50']
            new_row[f'{sys_name}_p90'] = latencies[system.split('/')[-1]][x_val.split('/')[-1]]['p90']
            new_row[f'{sys_name}_p95'] = latencies[system.split('/')[-1]][x_val.split('/')[-1]]['p95']
            new_row[f'{sys_name}_p99'] = latencies[system.split('/')[-1]][x_val.split('/')[-1]]['p99']
            new_row[f'{sys_name}_aborts'] = abort_rates[system.split('/')[-1]][x_val.split('/')[-1]]
            new_row[f'{sys_name}_bytes'] = byte_transfers[system.split('/')[-1]][x_val.split('/')[-1]]
            new_row[f'{sys_name}_cost'] = total_costs[system.split('/')[-1]][x_val.split('/')[-1]]
    # Append the row
    df = pd.concat([df, pd.DataFrame([new_row])], ignore_index=True)

# Save the result
df = df.sort_values('x_var')
os.makedirs('/'.join(OUT_CSV_PATH.split('/')[:-1]), exist_ok=True)
df.to_csv(OUT_CSV_PATH, index=False)

# Create new version of plots directly
eval_systems.make_plot(plot=scenario, workload=workload, latency_percentiles=LATENCY_PERCENTILES)

print("Done")<|MERGE_RESOLUTION|>--- conflicted
+++ resolved
@@ -16,11 +16,7 @@
 '''
 
 VALID_SCENARIOS = ['baseline', 'skew', 'scalability', 'network', 'packet_loss', 'sunflower', 'example']
-<<<<<<< HEAD
-VALID_WORKLOADS = ['ycsbt', 'tpcc', 'movr'] # TODO: Add your own benchmark to this list
-=======
-VALID_WORKLOADS = ['ycsb', 'tpcc'] # TODO: Add your own benchmark to this list
->>>>>>> 9ac61323
+VALID_WORKLOADS = ['ycsb', 'tpcc', 'movr'] # TODO: Add your own benchmark to this list
 LATENCY_PERCENTILES = [50,95,99]
 VALID_ENVIRONMENTS = ['local', 'st', 'aws']
 
